/**
* @author       Richard Davey <rich@photonstorm.com>
* @copyright    2015 Photon Storm Ltd.
* @license      {@link https://github.com/photonstorm/phaser/blob/master/license.txt|MIT License}
*/

/**
* A Tile is a representation of a single cell/location within a Layer of a Tilemap.
*
* Changes made to a specific Tile do *not* automatically update the corresponding cell. The reliable manipulation/update of cells on a Layer can only be done through the cell/location manipulation functions (eg. {@link Phaser.TileLayer#setCellFromTile}, {@link Phaser.TileLayer#transformRegion}) exposed by a Tilemap or TilemapLayer.
*
* Ad-hoc properties added to Tile objects are *not* garuanteed to persit across future tile access. Use `properties`, `indexProperties` and `roleProperties` to add the appropriate per-classification information.
*
* *Tile objects should not be referenced/kept for extended periods of time:* a Tile should be considered only valid for the function in which it was obtained and when used with functions/code within that scope. Tile objects obtained *without* an explicit copy guarantee may be cached and reused.
*
* Previous Tile functionality has been deprecated in favor of more direct interactions with the appropriate Tilemap/TileLayer.
*
* @class Phaser.Tile
* @constructor
* @param {Phaser.TileLayer} layer - The layer this tile is associated with.
* @param {integer} tileIndex - The index/type of this tile in the core map data.
* @param {integer} x - The x map coordinate component.
* @param {integer} y - The y map coordinate component.
*/
Phaser.Tile = function (layer, tileIndex, x, y) {

    /**
    * The layer in the Tilemap data that this tile belongs to. This should only be used internally as a tile should only be used within a specific layer context already.
    *
    * @member {object} layer 
    * @protected
    * @readonly
    */
    this.layer = layer;

    /**
    * The tile index/type; -1 indicates the tile is "non-existant".
    *
    * @property {integer}
    * @protected
    * @readonly
    * @see #index
    */
    //  Modified internally
    this.tileIndex = tileIndex;

    /**
    * The role ID; 0 indicates there is no role assigned.
    *
    * @member {integer}
    * @protected
    * @readonly
    * @see #roleName
    */
    //  Modified internally
    this.roleId = 0;

    /**
    * The x map coordinate component of the Tile.
    *
    * @member {integer}
    * @readonly
    */
<<<<<<< HEAD
    this.x = x | 0;

    /**
    * The y map coordinate component of the Tile,
    *
    * @member {integer}
    * @readonly
=======
    this.y = y;
    
    /**
    * @property {number} rotation - The rotation angle of this tile.
    */
    this.rotation = 0;

    /**
    * @property {boolean} flipped - Whether this tile is flipped (mirrored) or not.
    */
    this.flipped = false;
    
    /**
    * @property {number} x - The x map coordinate of this tile.
>>>>>>> db641ca8
    */
    this.y = y | 0;

    /**
    * Alpha value, in [0, 1], at which this tile is drawn. The alpha is only guaranteed to have a precision of 1/64.
    *
    * The TileLayer cell information is not guaranteed to be updated until the tile is set/updated.
    *
    * @member {number}
    */
    this.alpha = 1;

    /**
    * Bitmask indicating tile information. For internal and implementation use only.
    *
    * @member {integer}
    * @protected
    */
    // "Well Known"
    //   0x08 - collide up
    //   0x04 - collide down
    //   0x02 - collide left
    //   0x01 - collide right
    //   0x80 - face up           ~ collide up << 4
    //   0x40 - face down         ~ collide down << 4
    //   0x20 - face left         ~ collide left << 4
    //   0x10 - face right        ~ collide right << 4
    // See constants for others
    this.tileFlags = 0;

};

/*
* tileFlag Mask for colliding on all faces.
*
* @memberof Phaser.Tile
* @constant {integer} COLLIDE_ALL
* @protected
*/
Phaser.Tile.COLLIDE_ALL = 0x0f;

/*
* Mask for tileFlags facing top or bottom
* @constant
* @protected
*/
Phaser.Tile.FACE_TOP_BOTTOM = 0x80 | 0x40;

/*
* Mask for tileFlags facing left or right
* @constant
* @protected
*/
Phaser.Tile.FACE_LEFT_RIGHT = 0x20 | 0x10;

/*
* Mask for tileFlags facing any direction (top, bottom, left, right)
* @constant
* @protected
*/
Phaser.Tile.FACE_ALL = 0xf0;

/*
* Mask for tileFlags that has a tile/location-specific collision test.
* This does not consider tile-index collisions.
* @constant
* @protected
*/
Phaser.Tile.HAS_COLLISION_TEST = 0x1 << 8;

/*
* Mask for tileFlags that has a tile/location-specific collision test.
* This does not consider tile-index collisions.
* @constant
* @protected
*/
Phaser.Tile.DEBUG = 0x1 << 12;


Phaser.Tile.prototype = {

    /**
    * Check if the given render-relative coordinates fall within this tile.
    *
    * @method
    * @param {number} rx - The render-relative x coordinate component (in pixels).
    * @param {number} ry - The render-relative y coordinate component (in pixels).
    * @return {boolean} True if the coordinates are within this Tile, otherwise false.
    * @deprecated Use {@link Phaser.TileLayer#cellContainsCoordinate} directly.
    */
    containsPoint: function (rx, ry) {

        return this.layer.cellContainsCoordinate(this.x, this.y, rx, ry);

    },

    /**
    * Check for intersection with this tile.
    *
    * @method
    * @param {number} left - The render-relative x/left edge (in pixels).
    * @param {number} top - The render-relative y/top edge (in pixels).
    * @param {number} right - The render-relative right edge (in pixels).
    * @param {number} bottom - The render-relative bottom edge (in pixels).
    * @return {boolean} True if any point of the tile is within the region.
    * @deprecated Use {@link Phaser.TileLayer#cellIntersectsBounds} directly.
    */
    intersects: function (left, top, right, bottom) {

        return this.layer.cellIntersectsBounds(this.x, this.y, left, top, right, bottom);

    },

    /**
    * Will "expand" this object.
    * This is used to materialize additional members
    * @method
    * @private
    */
    _expand: function () {
        if (this._expanded)
        {
            return;
        }

        this._expanded = true;
        this._properties = undefined;
        this._indexProperties = undefined;
        this._roleProperties = undefined;
        this._collisionTest = undefined;
    },

    /**
    * Set a collision callback/test to be called when this tile is hit by an object.
    * The callback must return true for collision processing to take place.
    *
    * The cell information will not be updated until the tile is set/updated.
    *
    * @method
    * @param {function} callback - Callback function. If null the callback is removed.
    * @param {object} [context=null] - Callback will be called within this context.
    * @param {...object} [args=(none)] - Additional arguments to supply to the callback when it is invoked.
    */
    setCollisionTest: function (callback, context) {
        
        if (callback)
        {
            var collisionTest = [callback, context || null];
            for (var i = 2, len = arguments.length; i < len; i++) {
                collisionTest.push(arguments[i]);
            }

            this.setSharedCollisionTest(collisionTest);
        }
        else
        {
            this.setSharedCollisionTest(null);
        }

    },

    /**
    * This internal method allows a callback to be shared between many tiles - see {@link Phaser.Tile#setCollisionTest}.
    *
    * @method
    * @protected
    * @param {object[]} sharedCallback - The shared callback data; null if the callback is to be removed. This object must not be mutated after it is assigned and must be in the same format as generated within `setCollisionCallback`.
    */
    setSharedCollisionTest: function (collisionTest) {
        
        if (collisionTest)
        {
            this._expand();
            this.hasCollisionTest = true;
            this._collisionTest = collisionTest;
        }
        else
        {
            this.hasCollisionTest = false;
            if (this._expanded)
            {
                this._collisionTest = undefined;
            }
        }

    },

    /**
    * Reset internal state to that suitable of a non-existant cell.
    *
    * @method
    * @protected
    */
    resetToNonExistant: function () {

        this.tileIndex = -1;
        this.roleId = 0;
        this.tileFlags = 0;
        this.alpha = 1;

        if (this._expanded)
        {
            this._properties = undefined;
            this._indexProperties = undefined;
            this._roleProperties = undefined;
            this._collisionTest = undefined;
        }

    },

    /**
    * Clean up internal resources.
    *
    * @method
    */
    destroy: function () {

        this.layer = null;

    },

    /**
    * Sets the collision flags for each side of this tile. A tile will only collide with an object moving from the side the collision is specified from.
    *
    * The cell information will not be updated until the tile is set/updated.
    *
    * @method
    * @param {boolean} left - Indicating a collision with an object on the left.
    * @param {boolean} right - Indicating a collision with an object on the right.
    * @param {boolean} up - Indicating a collision with an object on the top.
    * @param {boolean} down - Indicating a collision with an object on the bottom.
    */
    setCollision: function (left, right, up, down) {

        var collisionFlags = 0;
        if (up) { collisionFlags |= (0x08 | 0x80); }
        if (down) { collisionFlags |= (0x04 | 0x40); }
        if (left) { collisionFlags |= (0x02 | 0x20); }
        if (right) { collisionFlags |= (0x01 | 0x10); }

        this.tileFlags &= ~(Phaser.Tile.COLLIDE_ALL | Phaser.Tile.FACE_ALL);
        this.tileFlags |= collisionFlags;

    },

    /**
    * Reset collision status flags.
    *
    * The cell information will not be updated until the tile is set/updated.
    *
    * @method
    */
    resetCollision: function () {

        this.tileFlags &= ~(Phaser.Tile.COLLIDE_ALL | Phaser.Tile.FACE_ALL);

    },

    /**
    * Is this tile interesting?
    *
    * @method
    * @param {boolean} collides - If true will check for collisions / collide values.
    * @param {boolean} faces - If true will check for interesting faces.
    * @return {boolean} True if the Tile is interesting, otherwise false.
    */
    isInteresting: function (collides, faces) {

        return (
            (collides && (this.tileFlags & Phaser.Tile.COLLIDE_ALL) !== 0) ||
            (faces && (this.tileFlags & Phaser.Tile.FACE_ALL) !== 0)
        );

    },

    /**
    * Calls the tile-specific collision handler, if any, for this cell.
    *
    * If there is no collision handler then "pass" is returned; otherwise returns the value of invoking the callback (which may be null).
    *
    * @method
    * @param {integer} x - The tile's x coordinate component.
    * @param {integer} y - The tile's y coordinate component.
    * @return The result of invoking the callback should it exist, else "pass".
    */
    doTileCollisionTest: function (collider) {

        var handler = this._collisionTest;

        if (!handler || this.tileIndex < 0)
        {
            return "pass";
        }

        if (handler.length <= 2)
        {
            //  Faster-path
            return handler[0].call(handler[1], collider, this);
        }
        else
        {
            var args = [collider, this];
            args.concat(handler.slice(2));

            return handler[0].apply(handler[1], args);
        }

    },

    /**
    * Perform a shallow-copy/clone.
    *
    * @method
    * @protected
    * @param {boolean} [disconnect=false] - If true then `properties` will be deep-copied.
    * @return {Phaser.Tile} The new/cloned tile.
    */
    clone: function (disconnect) {

        var tile = new Phaser.Tile(this.layer, -1, this.x, this.y);
        tile.copyFrom(this, disconnect);
        
        return tile;

    },

    /**
    * Perform a copy from the source tile data and properties to this tile.
    * This does *not* the target tiles `x` or `y` location.
    *
    * Peforms a deep copy of the Tile `properties` if such is set and the location of the source tile and destination tile differ or if `disconnect` is specified. This is designed primarily to work with potential location-moving actions such as "copy & paste".
    *
    * The cell information will not be updated until the tile is set/updated.
    *
    * @method
    * @param {Phaser.Tile} tile - The tile to copy from.
    * @param {boolean} [disconnect=false] - If true then `properties` will be deep-copied.
    */
    copyFrom: function (srcTile, disconnect) {

        this.tileIndex = srcTile.tileIndex;
        this.roleId = srcTile.roleId;

        this.alpha = srcTile.alpha;
        this.tileFlags = srcTile.tileFlags;

        if (srcTile._expanded)
        {
            this._expand();

            if (srcTile._properties &&
                (disconnect || this.x !== srcTile.x || this.y !== srcTile.y))
            {
                //  Deep-copy per-location propertiess if for a different location
                this._properties = Phaser.Utils.extend(true, {}, srcTile._properties);
            }
            else
            {
                this._properties = srcTile._properties;
            }

            //  Carry cached values
            this._indexProperties = srcTile._indexProperties;
            this._roleProperties = srcTile._roleProperties;

            this._collisionTest = srcTile._collisionTest;
        }

    }

};

//  These following properties are, when set, added as a group to the actual tile.
//  This reduces the object memory cost of these should-be-less-frequently
//  use properties. See `_expand`. (In V8 this saves ~40 bytes/object.)

/**
* Track expanded state
* @member {boolean}
* @private
*/
Phaser.Tile.prototype._expanded = false;

/**
* Cell/location properties
* @member {(object|undefined)}
* @private
*/
Phaser.Tile.prototype._properties = undefined;

/**
* Cached index properties
* @member {(object|null|undefined)}
* @private
*/
Phaser.Tile.prototype._indexProperties = undefined;

/**
* Cached role properties
* @member {(object|null|undefined)}
* @private
*/
Phaser.Tile.prototype._roleProperties = undefined;

/**
* Cached collision callback
* @member {(object|undefined)} - In the form of [callback, context, ...args]
* @private
*/
Phaser.Tile.prototype._collisionTest = undefined;

/**
* Alias for `copyFrom`.
*
* @method
* @deprecated Use `copyFrom`.
*/
Phaser.Tile.prototype.copy  = Phaser.Tile.prototype.copyFrom;

/**
* Alias for `setCollisionTest`.
*
* @method
* @deprecated Use `setCollisionTest`.
*/
Phaser.Tile.prototype.setCollisionCallback  = Phaser.Tile.prototype.setCollisionTest;

Phaser.Tile.prototype.constructor = Phaser.Tile;

/**
* The global index represeting a particular type of tile within the tilemap.
*
* If this property is assigned a different value then default rules for the tile index/type will be applied.
*
* A tile a negative index (ie. -1) "does not exist" and will not participate in collisions, cannot have a role, and will not be rendered. A tile with an index of 0 will not be displayed but can still participate in collisions.
*
* The TileLayer cell information is not guaranteed to be updated until the tile is set/updated.
*
* @member {integer} #index
* @memberof Phaser.Tile
*/
Object.defineProperty(Phaser.Tile.prototype, "index", {

    get: function () {
        return this.tileIndex;
    },

    set: function (index) {
        if (index < 0)
        {
            this.resetToNonExistant();
        }
        else if (index !== this.tileIndex)
        {
            this.tileIndex = index;
            if (this._expanded)
            {
                this._indexProperties = undefined;
            }
            this.layer.applyDefaultTileRules(this);
        }
    }

});

/**
* A role name can be given to one or more tiles. All cells/tiles with the same roleName share the same role properties. The primary purpose is to allow customization/disambiguation of particular cells within a layer or between layers.
*
* The TileLayer cell information is not guaranteed to be updated until the tile is set/updated.
*
* @member {(string|null)} #roleName
* @memberof Phaser.Tile
*/
Object.defineProperty(Phaser.Tile.prototype, "roleName", {

    get: function () {
        if (this.roleId > 0)
        {
            var role = this.layer._roles[this.roleId];
            return (role && role.roleName) || null;
        }
    },

    set: function (name) {

        var role = this.layer._rolesByName[name];
        
        if (role)
        {
            this.roleId = role.roleId;
        }
        else
        {
            this.roleId = 0;
            if (this._expanded)
            {
                this._roleProperties = undefined;
            }
        }
    }

});

/**
* Returns true if there is a tile-specific collision associated with this tile.
*
* @member {boolean} #hasCollisionTest
* @memberof Phaser.Tile
* @readonly
*/
Object.defineProperty(Phaser.Tile.prototype, "hasCollisionTest", {

    get: function () {
        return (this.tileFlags & Phaser.Tile.HAS_COLLISION_TEST) !== 0;
    },

    //  "private"
    set: function (value) {
        if (value) { this.tileFlags |= Phaser.Tile.HAS_COLLISION_TEST; }
        else { this.tileFlags &= ~Phaser.Tile.HAS_COLLISION_TEST; }
    }

});

/**
* True if this Tile has a role.
*
* @member {boolean} #hasRole
* @memberof Phaser.Tile
* @protected
* @readonly
*/
Object.defineProperty(Phaser.Tile.prototype, "hasRole", {

    get: function () {
        return this.roleId > 0;
    }

});

/**
* Tile-specific collision callback. Use setCollisionCallback to change. May be null.
*
* @member {(function|null)} #collisionCallback
* @memberof Phaser.Tile
* @protected
* @readonly
* @deprecated Use {@link Phaser.Tile#doTileCollisionTest} instead.
*/
Object.defineProperty(Phaser.Tile.prototype, "collisionCallback", {

    get: function () {
        if (!this._collisionTest)
        {
            return null;
        }

        return this._collisionTest[0] || null;
    }

});

/**
* The context in which the collision callback will be called. Use setCollisionCallback to change. May be null.
*
* @member {(object|null)} #collisionCallbackContext
* @memberof Phaser.Tile
* @protected
* @readonly
* @deprecated Use {@link Phaser.Tile#doTileCollisionTest} instead.
*/
Object.defineProperty(Phaser.Tile.prototype, "collisionCallbackContext", {

    get: function () {
        if (!this._collisionTest)
        {
            return null;
        }

        return this._collisionTest[1] || null;
    }

});

/**
* True if this tile has any "collide" flags set.
*
* @member {boolean} #collides
* @memberof Phaser.Tile
* @readonly
*/
Object.defineProperty(Phaser.Tile.prototype, "collides", {

    get: function () {
        return (this.tileFlags & 0x0f) !== 0;
    }

});

/**
* True if this tile can collide on any of its faces or has a collision test callback set.
*
* @member {boolean} #canCollide
* @memberof Phaser.Tile
* @readonly
*/
Object.defineProperty(Phaser.Tile.prototype, "canCollide", {

    get: function () {
        return (this.tileFlags & (0x0f | Phaser.Tile.HAS_COLLISION_TEST)) !== 0;
    }

});

/**
* Returns true if this Tile has cell/location properties.
*
* @member {boolean} #hasProperties
* @memberof Phaser.Tile
* @readonly
*/
Object.defineProperty(Phaser.Tile.prototype, "hasProperties", {

    get: function () {
        return !!this._properties;
    }

});

/**
* Custom properties for a *specific cell/location* within the Layer. This does *not* include per-index/type properties from Tiled data - see {@link Phaser.Tile#indexProperties}.
*
* Changing the returned object immediately affects the cell data - unless the `properties` have been explicltly disconnected by `copyFrom` or `clone`.
*
* Accessing this field creates new a properties object as required. Use `hasProperties` to check for existence of cell/location properties to avoid accidently creating new properties if not required.
*
* Custom types should *not* be added either directly or indirectly as some Tile operations may create a deep-clone of the `properties` object and custom types are not guaranteed to be correctly restored.
*
* @member {object} #properties
* @memberof Phaser.Tile
* @readonly
*/
Object.defineProperty(Phaser.Tile.prototype, "properties", {

    get: function () {
        if (this._properties === undefined)
        {
            this._expand();
            this._properties = {};
        }
        return this._properties;
    }

});

/**
* Additional properties for a *tile index/type*. Tile index/type properties are shared across the Layer or Tilemap depending on {@link Phaser.TileLayer#useLayerIndexProperties}.
*
* Changing the returned object immediately affects the shared tile index/type properties.
*
* Returns null if the index is invalid or refers to a non-existant tile.
*
* @member {(object|null)} #indexProperties
* @memberof Phaser.Tile
* @readonly
*/
Object.defineProperty(Phaser.Tile.prototype, "indexProperties", {

    get: function () {
        if (this._indexProperties === undefined)
        {
            this._expand();
            this._indexProperties = this.layer.getTileIndexProperties(this.tileIndex, true);
        }
        return this._indexProperties;
    }

});

/**
* Additional properties for a *tile role*. Role properties are shared for all tiles with a particular role within the given Layer. See @{link Phaser.TileLayer#createTileRole} and @{link Phaser.Tile#roleName}.
*
* Changing the returned object immediately affects the shared tile index/type properties.
*
* Returns null if the tile does not have an assigned role.
*
* @member {(object|null)} #roleProperties
* @memberof Phaser.Tile
* @readonly
*/
Object.defineProperty(Phaser.Tile.prototype, "roleProperties", {

    get: function () {
        if (this._roleProperties === undefined)
        {
            this._expand();
            this._roleProperties = this.layer.getRoleProperties(this.roleName, true);
        }
        return this._roleProperties;
    }

});

/**
* True if debugging is enabled for the tile; this normally means rendering is effected.
*
* @member {boolean} #debug
* @memberof Phaser.Tile
*/
Object.defineProperty(Phaser.Tile.prototype, "debug", {

    get: function () {
        return (this.tileFlags & Phaser.Tile.DEBUG) !== 0;
    },

    set: function (value) {
        if (value) { this.tileFlags |= Phaser.Tile.DEBUG; }
        else { this.tileFlags &= ~Phaser.Tile.DEBUG; }
    }

});

/**
* Render-relative left edge (in pixels).
*
* @member {integer} #left
* @memberof Phaser.Tile
* @readonly
*/
Object.defineProperty(Phaser.Tile.prototype, "left", {

    get: function () {
        return this.x * this.layer.tileWidth;
    }

});

/**
* Render-relative right edge (in pixels).
*
* @member {integer} #right
* @memberof Phaser.Tile
* @readonly
*/
Object.defineProperty(Phaser.Tile.prototype, "right", {

    get: function () {
        return (this.x + 1) * this.layer.tileWidth;
    }

});

/**
* Render-relative top edge (in pixels).
*
* @member {integer} #top
* @memberof Phaser.Tile
* @readonly
*/
Object.defineProperty(Phaser.Tile.prototype, "top", {

    get: function () {
        return this.y * this.layer.tileHeight;
    }

});

/**
* Render-relative bottom edge (in pixels).
*
* @member {integer} #bottom
* @memberof Phaser.Tile
* @readonly
*/
Object.defineProperty(Phaser.Tile.prototype, "bottom", {

    get: function () {
        return (this.y + 1) * this.layer.tileHeight;
    }

});

/**
* Width of the tile (in pixels).
*
* @member {integer} #width
* @memberof Phaser.Tile
* @readonly
*/
Object.defineProperty(Phaser.Tile.prototype, "width", {

    get: function () {
        return this.layer.tileWidth;
    }

});

/**
* Height of the tile (in pixels).
*
* @member {integer} #height
* @memberof Phaser.Tile
* @readonly
*/
Object.defineProperty(Phaser.Tile.prototype, "height", {

    get: function () {
        return this.layer.tileHeight;
    }

});

/**
* Render-relative x coordinate component (in pixels).
*
* @member {integer} #worldX
* @memberof Phaser.Tile
* @readonly
*/
Object.defineProperty(Phaser.Tile.prototype, "worldX", {

    get: function () {
        return this.x * this.layer.tileWidth;
    }

});

/**
* Render-relative y coordinate component (in pixels).
*
* @member {integer} #worldY
* @memberof Phaser.Tile
* @readonly
*/
Object.defineProperty(Phaser.Tile.prototype, "worldY", {

    get: function () {
        return this.y * this.layer.tileHeight;
    }

});

/**
* Half-width of the tile (in pixels).
*
* @member {integer} #centerX
* @memberof Phaser.Tile
* @protected
* @readonly
* @deprecated Only used by Ninja physics; should be local math.
*/
Object.defineProperty(Phaser.Tile.prototype, "centerX", {

    get: function () {
        return this.layer.tileWidth >>> 1;
    }

});

/**
* Half-height of the tile (in pixels).
*
* @member {integer} #centerY
* @memberof Phaser.Tile
* @protected
* @readonly
* @deprecated Only used by Ninja physics; should be local math.
*/
Object.defineProperty(Phaser.Tile.prototype, "centerY", {

    get: function () {
        return this.layer.tileHeight >>> 1;
    }

});

/**
* True if interesting for collisions.
*
* @member {boolean} #faceTop
* @memberof Phaser.Tile
*/
Object.defineProperty(Phaser.Tile.prototype, "faceTop", {

    get: function () {
        return (this.tileFlags & 0x80) !== 0;
    },

    set: function (value) {
        if (value) { this.tileFlags |= 0x80; } else { this.tileFlags &= ~0x80; }
    }

});

/**
* True if interesting for collisions.
*
* @member {boolean} #faceBottom
* @memberof Phaser.Tile
*/
Object.defineProperty(Phaser.Tile.prototype, "faceBottom", {

    get: function () {
        return (this.tileFlags & 0x40) !== 0;
    },

    set: function (value) {
        if (value) { this.tileFlags |= 0x40; } else { this.tileFlags &= ~0x40; }
    }

});

/**
* True if interesting for collisions.
*
* @member {boolean} #faceLeft
* @memberof Phaser.Tile
*/
Object.defineProperty(Phaser.Tile.prototype, "faceLeft", {

    get: function () {
        return (this.tileFlags & 0x20) !== 0;
    },

    set: function (value) {
        if (value) { this.tileFlags |= 0x20; } else { this.tileFlags &= ~0x20; }
    }

});

/**
* True if interesting for collisions.
*
* @member {boolean} #faceRight
* @memberof Phaser.Tile
*/
Object.defineProperty(Phaser.Tile.prototype, "faceRight", {

    get: function () {
        return (this.tileFlags & 0x10) !== 0;
    },

    set: function (value) {
        if (value) { this.tileFlags |= 0x10; } else { this.tileFlags &= ~0x10; }
    }

});

/**
* Indicating collide with any object on the top.
*
* @member {boolean} #collideUp
* @memberof Phaser.Tile
*/
Object.defineProperty(Phaser.Tile.prototype, "collideUp", {

    get: function () {
        return (this.tileFlags & 0x08) !== 0;
    },

    set: function (value) {
        if (value) { this.tileFlags |= 0x08; } else { this.tileFlags &= ~0x08; }
    }

});

/**
* Indicating collide with any object on the bottom.
*
* @member {boolean} #collideDown
* @memberof Phaser.Tile
*/
Object.defineProperty(Phaser.Tile.prototype, "collideDown", {

    get: function () {
        return (this.tileFlags & 0x04) !== 0;
    },

    set: function (value) {
        if (value) { this.tileFlags |= 0x04; } else { this.tileFlags &= ~0x04; }
    }

});

/**
* Indicating collide with any object on the left.
*
* @member {boolean} #collideLeft
* @memberof Phaser.Tile
*/
Object.defineProperty(Phaser.Tile.prototype, "collideLeft", {

    get: function () {
        return (this.tileFlags & 0x02) !== 0;
    },

    set: function (value) {
        if (value) { this.tileFlags |= 0x02; } else { this.tileFlags &= ~0x02; }
    }

});

/**
* Indicating collide with any object on the right.
*
* @member {boolean} #collideRight
* @memberof Phaser.Tile
*/
Object.defineProperty(Phaser.Tile.prototype, "collideRight", {

    get: function () {
        return (this.tileFlags & 0x01) !== 0;
    },

    set: function (value) {
        if (value) { this.tileFlags |= 0x01; } else { this.tileFlags &= ~0x01; }
    }

});<|MERGE_RESOLUTION|>--- conflicted
+++ resolved
@@ -61,30 +61,23 @@
     * @member {integer}
     * @readonly
     */
-<<<<<<< HEAD
     this.x = x | 0;
-
+    
+    /**
+    * @property {number} rotation - The rotation angle of this tile.
+    */
+    this.rotation = 0;
+
+    /**
+    * @property {boolean} flipped - Whether this tile is flipped (mirrored) or not.
+    */
+    this.flipped = false;
+    
     /**
     * The y map coordinate component of the Tile,
     *
     * @member {integer}
     * @readonly
-=======
-    this.y = y;
-    
-    /**
-    * @property {number} rotation - The rotation angle of this tile.
-    */
-    this.rotation = 0;
-
-    /**
-    * @property {boolean} flipped - Whether this tile is flipped (mirrored) or not.
-    */
-    this.flipped = false;
-    
-    /**
-    * @property {number} x - The x map coordinate of this tile.
->>>>>>> db641ca8
     */
     this.y = y | 0;
 
