--- conflicted
+++ resolved
@@ -112,36 +112,7 @@
 * @method Phaser.Text#destroyImpl
 * @protected
 */
-<<<<<<< HEAD
 Phaser.Text.prototype.destroyImpl = function () {
-=======
-Phaser.Text.prototype.destroy = function (destroyChildren) {
-
-    if (this.game === null || this.destroyPhase) { return; }
-
-    if (typeof destroyChildren === 'undefined') { destroyChildren = true; }
-
-    this._cache[8] = 1;
-
-    if (this.events)
-    {
-        this.events.onDestroy$dispatch(this);
-    }
-
-    if (this.parent)
-    {
-        if (this.parent instanceof Phaser.Group)
-        {
-            this.parent.remove(this);
-        }
-        else
-        {
-            this.parent.removeChild(this);
-        }
-    }
-
-    this.texture.destroy(true);
->>>>>>> 152b26a6
 
     if (this.canvas.parentNode)
     {
